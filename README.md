--- conflicted
+++ resolved
@@ -1,7 +1,3 @@
 # unet
-<<<<<<< HEAD
 This is an implementation of the U-Net architecture proposed by [Ronneberger
  et al.](https://arxiv.org/abs/1505.04597) in tensorflow 2.1
-=======
-This is an implementation of the U-Net architecture proposed by [Ronneberger et al.](https://arxiv.org/abs/1505.04597) in tensorflow 2.1
->>>>>>> 8d423f8c
